use error::{Error, ErrorKind};
use hexx::FromHex;
use TryFrom;

/// A `HexColor` `String` can be one of:
///
/// 1. `String`s: `good`, `warning`, `danger`
/// 2. Any valid hex color code: e.g. `#b13d41` or `#000`.
///
/// hex color codes will be checked to ensure a valid hex number is provided
#[derive(Serialize, Debug, Clone, PartialEq)]
pub struct HexColor(String);
impl HexColor {
    fn new<S: Into<String>>(s: S) -> HexColor {
        HexColor(s.into())
    }
}

impl Default for HexColor {
    fn default() -> HexColor {
        HexColor::new("#000")
    }
}

impl ::std::fmt::Display for HexColor {
    fn fmt(&self, f: &mut ::std::fmt::Formatter) -> ::std::fmt::Result {
        write!(f, "{}", self.0)
    }
}

/// Default slack colors built-in to the API
/// See: https://api.slack.com/docs/attachments
#[derive(Copy, Clone, Debug, PartialEq, Eq)]
pub enum SlackColor {
    /// green
    Good,
    /// orange
    Warning,
    /// red
    Danger,
}

<<<<<<< HEAD
// can't seem to convert enum to slice despite trait being implemented
// need this to support passing in the string directly
const SLACK_COLORS: [&str; 3] = [
    // SlackColor::Good.as_slice(),
    "good",
    "warning",
    "danger",
];
=======
const SLACK_COLORS: [&str; 3] = ["good", "warning", "danger"];
>>>>>>> 33224293

impl ::std::fmt::Display for SlackColor {
    fn fmt(&self, f: &mut ::std::fmt::Formatter) -> ::std::fmt::Result {
        write!(f, "{}", self.as_ref())
    }
}

impl AsRef<str> for SlackColor {
    fn as_ref(&self) -> &str {
        match *self {
            SlackColor::Good => "good",
            SlackColor::Warning => "warning",
            SlackColor::Danger => "danger",
        }
    }
}

impl From<SlackColor> for HexColor {
    fn from(color: SlackColor) -> HexColor {
        HexColor::new(color.to_string())
    }
}

impl<S> TryFrom<S> for HexColor
where
    S: Into<String>,
{
    type Err = Error;
    fn try_from(s: S) -> ::std::result::Result<Self, Self::Err> {
        let s: String = s.into();
        if SLACK_COLORS.contains(&&s[..]) {
            return Ok(HexColor(s));
        }

        let num_chars = s.chars().count();
        if num_chars != 7 && num_chars != 4 {
            return Err(ErrorKind::HexColor(format!(
                "Must be 4 or 7 characters long (including #): \
                 found `{}`",
                s
            )).into());
        }
        if !s.starts_with('#') {
            return Err(ErrorKind::HexColor(format!("No leading #: found `{}`", s)).into());
        }

        // #d18 -> #dd1188
        let hex = if num_chars == 4 {
            s.chars().skip(1).fold(String::from("#"), |mut s, c| {
                s.push(c);
                s.push(c);
                s
            })
        } else {
            s.clone()
        };

        // see if the remaining part of the string is actually hex
        match Vec::from_hex(&hex[1..]) {
            Ok(_) => Ok(HexColor::new(s)),
            Err(e) => Err(e.into()),
        }
    }
}

// even though this will always succeed, it simplifies the trait bound in the builder
impl TryFrom<SlackColor> for HexColor {
    type Err = Error;
    fn try_from(color: SlackColor) -> ::std::result::Result<Self, Self::Err> {
        Ok(color.into())
    }
}

#[cfg(test)]
mod test {
    use super::*;
    use {HexColor, TryFrom};

    #[test]
    fn test_hex_color_too_short() {
        let err = HexColor::try_from("abc").unwrap_err();
        assert_eq!(
            err.to_string(),
            "hex color parsing error: Must be 4 or 7 characters long (including #): found \
             `abc`"
        );
    }

    #[test]
    fn test_hex_color_missing_hash() {
        let err = HexColor::try_from("1234567").unwrap_err();
        assert_eq!(
            err.to_string(),
            "hex color parsing error: No leading #: found `1234567`"
        );
    }

    #[test]
    fn test_hex_color_invalid_hex_fmt() {
        let err = HexColor::try_from("#abc12z").unwrap_err();
        assert!(
            err.to_string()
                .contains("Invalid character 'z' at position 5")
        );
    }

    #[test]
    fn test_hex_color_good() {
        let h: HexColor = HexColor::try_from(SlackColor::Good).unwrap();
        assert_eq!(h.to_string(), "good");
    }

    #[test]
    fn test_hex_color_danger_str() {
        let ok = HexColor::try_from("danger").unwrap();
        assert_eq!(ok.to_string(), "danger");
    }

    #[test]
    fn test_hex_color_3_char_hex() {
        let ok = HexColor::try_from("#d18").unwrap();
        assert_eq!(ok.to_string(), "#d18");
    }

    #[test]
    fn test_hex_color_valid_upper_hex() {
        let ok = HexColor::try_from("#103D18").unwrap();
        assert_eq!(ok.to_string(), "#103D18");
    }

    #[test]
    fn test_hex_color_valid_lower_hex() {
        let ok = HexColor::try_from("#103d18").unwrap();
        assert_eq!(ok.to_string(), "#103d18");
    }
}<|MERGE_RESOLUTION|>--- conflicted
+++ resolved
@@ -40,18 +40,7 @@
     Danger,
 }
 
-<<<<<<< HEAD
-// can't seem to convert enum to slice despite trait being implemented
-// need this to support passing in the string directly
-const SLACK_COLORS: [&str; 3] = [
-    // SlackColor::Good.as_slice(),
-    "good",
-    "warning",
-    "danger",
-];
-=======
 const SLACK_COLORS: [&str; 3] = ["good", "warning", "danger"];
->>>>>>> 33224293
 
 impl ::std::fmt::Display for SlackColor {
     fn fmt(&self, f: &mut ::std::fmt::Formatter) -> ::std::fmt::Result {
